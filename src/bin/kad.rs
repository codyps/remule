<<<<<<< HEAD
use async_std::prelude::*;
use clap::{Arg, App, SubCommand, crate_name, crate_version, crate_authors};
use std::io;
use std::error::Error;
use async_std::net;
use std::collections::HashMap;

struct Peer {
    last_contact: std::time::Instant,
}

struct Kad {
    rx_buf: Vec<u8>,
    socket: net::UdpSocket,

    peers: HashMap<net::SocketAddr, Peer>,
}

impl Kad {
    async fn from_addr<A: net::ToSocketAddrs>(addrs: A) -> Result<Kad, io::Error> {
        let socket = net::UdpSocket::bind(addrs).await?;
        Ok(Kad {
            socket,
            rx_buf: vec![0u8;8192],
            peers: HashMap::new(),
        })
    }

    async fn process(&mut self) -> Result<(), Box<dyn Error>> {
        loop {
            let (recv, peer) = self.socket.recv_from(&mut self.rx_buf).await?;
            let buf = &self.rx_buf[..recv];            
            // track rx timestamp?

            // ClientUDPSocket.cpp::OnReceive
            // DecryptRecievedClient
            {
                let op = 
            }

            // switch on `op` (first byte), either OP_EMULEPROT, OP_KADEMLIAPACKEDPROT, or OP_KADEMLIAPROT



        }
    }
}

#[async_std::main]
async fn main() -> Result<(), Box<dyn Error>> {
    let matches = App::new(crate_name!())
        .author(crate_authors!())
        .version(crate_version!())
        .arg(Arg::with_name("bind-addr")
            .index(1)
            .required(true))
        .get_matches();

    let a = matches.value_of("bind-addr").unwrap();

    let mut kad = Kad::from_addr(a).await?;

    // setup udp port
    // simultaniously:
    //   - wait for incomming data
    //   - start sending probes to other nodes

    kad.process().await?;

    Ok(())
=======
use async_std::prelude::*;
use clap::{Arg, App, SubCommand, crate_name, crate_version, crate_authors};
use std::io;
use std::error::Error;
use async_std::net;
use async_std::stream;
use std::collections::HashMap;
use std::collections::hash_map;
use std::time::Duration;
use std::io::Read;
use std::cell::RefCell;
use futures::FutureExt;
use fmt_extra::Hs;
use rand::prelude::*;

#[derive(PartialEq, Eq, Hash)]
struct KadId {
    inner: u128
}

impl From<u128> for KadId {
    fn from(v: u128) -> Self {
        KadId {
            inner: v
        }
    }
}

struct Peer {
    // XXX: maybe just use an array of bytes here?
    id: Option<KadId>,
    last_contact: Option<std::time::Instant>,
    last_addr: net::SocketAddr,
}

impl From<remule::nodes::Contact> for Peer {
    fn from(c: remule::nodes::Contact) -> Self {
        Peer {
            id: Some(From::from(c.id)),
            last_contact: None,
            last_addr: net::SocketAddr::from((c.ip, c.udp_port)),
        }
    }
}

struct KadBootstrap {
    bootstrap_idx: usize,
    bootstraps: Vec<Peer>,
    timeout_bootstrap: stream::Interval,
}

struct Kad {
    id: u128,
    rx_buf: RefCell<Vec<u8>>,
    socket: net::UdpSocket,

    bootstrap: RefCell<KadBootstrap>,

    // XXX: consider if SocketAddr is the right key. We may have Peers that roam (get a different
    // IP address/port). We can identify this by using some features within the emule/kad protocol.
    //
    // Right now, we'll treat independent addresses as independent peers.
    //  XXX: consider if we want to associate peers with the same KadId and different network
    //  addresses
    peers: RefCell<HashMap<KadId, Peer>>,
    // TODO: track peers in buckets by distance from our id
    //buckets: HashMap<u8, Vec<Peer>>,
}

impl Kad {
    async fn from_addr<A: net::ToSocketAddrs>(addrs: A, bootstraps: Vec<Peer>) -> Result<Kad, io::Error> {
        let socket = net::UdpSocket::bind(addrs).await?;
        Ok(Kad {
            id: rand::rngs::OsRng.gen(),
            socket,
            rx_buf: RefCell::new(vec![0u8;1024]),
            peers: RefCell::new(HashMap::default()),

            bootstrap: RefCell::new(KadBootstrap {
                bootstraps,
                bootstrap_idx: 0,
                timeout_bootstrap: stream::interval(Duration::from_secs(2)),
            }),
        })
    }

    async fn process_rx(&self) -> Result<(), Box<dyn Error>> {
        let mut rx_buf = self.rx_buf.borrow_mut();
        let (recv, rx_addr) = self.socket.recv_from(&mut rx_buf[..]).await?;
        // TODO: on linux we can use SO_TIMESTAMPING and recvmsg() to get more accurate timestamps
        let ts = std::time::Instant::now();
        let rx_data = &rx_buf[..recv];
        
        println!("peer: {:?} replied: {:?}", rx_addr, Hs(rx_data));

        /*
        // examine packet and decide if it looks like a valid emule/kad packet
        match self.peers.borrow_mut().entry(peer) {
            hash_map::Entry::Occupied(mut occupied) => {
                println!("existing peer, last heard: {:?}", occupied.get().last_contact);
                occupied.get_mut().last_contact = Some(ts);
            },
            hash_map::Entry::Vacant(vacant) => {
                println!("new peer");
                vacant.insert(Peer {
                    // FIXME: pull out of the responce
                    id: None,
                    last_contact: Some(ts),
                    last_addr: peer,
                });
            },
        }
        */

        let packet = remule::udp_proto::Packet::from_slice(rx_data);
        println!("packet: {:?}", packet);

        Ok(())
    }

    // in emule, the system runs the kademlia process every second, then internally it throttles to
    // some amount of time:
    //
    //  - if collecting nodes, probe for a random one every 1 minute (used to generate bootstrap
    //  nodes.dat)
    //  - encodes a state machine around firewall/upnp
    //  - probe ourselves every 4 hours
    //  - find a buddy every 20 minutes
    //  - determine our external port from a contact ever 15 seconds
    //    - (by sending a Null packet to a random contact)
    //  - some "big timer" that runs every 10 seconds & every 1 hour per "zone"
    //  - small timer every 1 minute per "zone" 
    //  - search jumpstart every X seconds
    //  - zone consolidate every 45 minutes
    //  - if unconnected, every 2 or 15 seconds bootstrap from one bootstrap contact.
    //
    //
    //
    //  Timers: (initial, reset)
    //   - next_search_jump_start: (0, ?): 
    //   - next_self_lookup: (3min, ?)
    //   - status_update: (0, ?)
    //   - big_timer: (0, ?)
    //   - next_firewall_check: (1hr, ?)
    //   - next_upnp_check: (1hr - 1min, ?)
    //   - next_find_buddy: (5min, ?)
    //   - consolidate: (45min, ?)
    //   - extern_port_lookup: (0, ?)
    //   - bootstrap: (None, ?)
    async fn process(&self) -> Result<(), Box<dyn Error>> {
        let mut bootstrap = self.bootstrap.borrow_mut();

        // XXX: ideally, we'd just not schedule ourselves when peers is below 5
        if self.peers.borrow().len() < 5 {
            // send out some bootstraps
            if bootstrap.bootstrap_idx >= bootstrap.bootstraps.len() {
                println!("out of clients, restarting");
                // XXX: doesn't immediately restart
                bootstrap.bootstrap_idx = 0;
            }

            bootstrap.bootstrap_idx += 1;
            let bsc = &bootstrap.bootstraps[bootstrap.bootstrap_idx - 1];

            let mut out_buf = Vec::new();
            remule::udp_proto::OperationBuf::BootstrapReq.write_to(&mut out_buf).unwrap();
            // FIXME: this await should be elsewhere, we don't want to block other timers
            self.socket.send_to(&out_buf[..], bsc.last_addr).await?;
        }

        bootstrap.timeout_bootstrap.next().await;

        Ok(())
        // XXX: maybe we can integrate this with the rx loop?
        // Decide when we need to send out information based
        
        // examine our peers. if we haven't heard from them recently, poke them.
        // otherwise, generate a timeout from the least recently heard one and repeat
    }
}

#[async_std::main]
async fn main() -> Result<(), Box<dyn Error>> {
    let matches = App::new(crate_name!())
        .author(crate_authors!())
        .version(crate_version!())
        .arg(Arg::with_name("bind-addr")
            .index(1)
            .required(true))
        .arg(Arg::with_name("nodes.dat")
            .short("N")
            .takes_value(true))
        .get_matches();

    let a = matches.value_of("bind-addr").unwrap();

    let mut bs_nodes = Vec::new();

    if let Some(nodes_path) = matches.values_of("nodes.dat") {
        for np in nodes_path {
            let mut f_nodes = std::fs::File::open(np)?;
            let mut b = Vec::default();
            f_nodes.read_to_end(&mut b)?;
            bs_nodes.extend(remule::nodes::parse(&mut b)?.contacts.into_iter().map(From::from));
        };
    }

    let mut kad = Kad::from_addr(a, bs_nodes).await?;

    // setup udp port
    // simultaniously:
    //   - wait for incomming data
    //   - start sending probes to other nodes

    loop {
        futures::select! {
            e = kad.process_rx().fuse() => {
                println!("process-rx?: {:?}", e);
            },
            e = kad.process().fuse() => {
                println!("process?: {:?}", e);
            }
        }
    }
>>>>>>> 4ad00deb
}<|MERGE_RESOLUTION|>--- conflicted
+++ resolved
@@ -1,83 +1,11 @@
-<<<<<<< HEAD
 use async_std::prelude::*;
-use clap::{Arg, App, SubCommand, crate_name, crate_version, crate_authors};
-use std::io;
-use std::error::Error;
-use async_std::net;
-use std::collections::HashMap;
-
-struct Peer {
-    last_contact: std::time::Instant,
-}
-
-struct Kad {
-    rx_buf: Vec<u8>,
-    socket: net::UdpSocket,
-
-    peers: HashMap<net::SocketAddr, Peer>,
-}
-
-impl Kad {
-    async fn from_addr<A: net::ToSocketAddrs>(addrs: A) -> Result<Kad, io::Error> {
-        let socket = net::UdpSocket::bind(addrs).await?;
-        Ok(Kad {
-            socket,
-            rx_buf: vec![0u8;8192],
-            peers: HashMap::new(),
-        })
-    }
-
-    async fn process(&mut self) -> Result<(), Box<dyn Error>> {
-        loop {
-            let (recv, peer) = self.socket.recv_from(&mut self.rx_buf).await?;
-            let buf = &self.rx_buf[..recv];            
-            // track rx timestamp?
-
-            // ClientUDPSocket.cpp::OnReceive
-            // DecryptRecievedClient
-            {
-                let op = 
-            }
-
-            // switch on `op` (first byte), either OP_EMULEPROT, OP_KADEMLIAPACKEDPROT, or OP_KADEMLIAPROT
-
-
-
-        }
-    }
-}
-
-#[async_std::main]
-async fn main() -> Result<(), Box<dyn Error>> {
-    let matches = App::new(crate_name!())
-        .author(crate_authors!())
-        .version(crate_version!())
-        .arg(Arg::with_name("bind-addr")
-            .index(1)
-            .required(true))
-        .get_matches();
-
-    let a = matches.value_of("bind-addr").unwrap();
-
-    let mut kad = Kad::from_addr(a).await?;
-
-    // setup udp port
-    // simultaniously:
-    //   - wait for incomming data
-    //   - start sending probes to other nodes
-
-    kad.process().await?;
-
-    Ok(())
-=======
-use async_std::prelude::*;
-use clap::{Arg, App, SubCommand, crate_name, crate_version, crate_authors};
+use clap::{Arg, App, crate_name, crate_version, crate_authors};
 use std::io;
 use std::error::Error;
 use async_std::net;
 use async_std::stream;
 use std::collections::HashMap;
-use std::collections::hash_map;
+//use std::collections::hash_map;
 use std::time::Duration;
 use std::io::Read;
 use std::cell::RefCell;
@@ -277,7 +205,7 @@
         };
     }
 
-    let mut kad = Kad::from_addr(a, bs_nodes).await?;
+    let kad = Kad::from_addr(a, bs_nodes).await?;
 
     // setup udp port
     // simultaniously:
@@ -294,5 +222,4 @@
             }
         }
     }
->>>>>>> 4ad00deb
 }